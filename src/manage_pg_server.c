--- conflicted
+++ resolved
@@ -151,44 +151,7 @@
 Datum
 sql_max_hosts (PG_FUNCTION_ARGS)
 {
-<<<<<<< HEAD
-  PG_RETURN_NULL ();
-=======
-  if (PG_ARGISNULL (0))
-    PG_RETURN_INT32 (0);
-  else
-    {
-      text *hosts_arg;
-      char *hosts, *exclude, *clean_hosts, *clean_exclude;
-      int ret, max_hosts;
-
-      hosts_arg = PG_GETARG_TEXT_P (0);
-      hosts = textndup (hosts_arg, VARSIZE (hosts_arg) - VARHDRSZ);
-      clean_hosts = clean_hosts_string (hosts);
-
-      if (PG_ARGISNULL (1))
-        {
-          exclude = palloc (1);
-          exclude[0] = 0;
-          clean_exclude = NULL;
-        }
-      else
-        {
-          text *exclude_arg;
-          exclude_arg = PG_GETARG_TEXT_P (1);
-          exclude = textndup (exclude_arg, VARSIZE (exclude_arg) - VARHDRSZ);
-          clean_exclude = clean_hosts_string (exclude);
-        }
-
-      max_hosts = get_max_hosts ();
-      ret = manage_count_hosts_max (clean_hosts, clean_exclude, max_hosts);
-      pfree (hosts);
-      pfree (exclude);
-      g_free (clean_hosts);
-      g_free (clean_exclude);
-      PG_RETURN_INT32 (ret);
-    }
->>>>>>> f944951f
+  PG_RETURN_NULL ();
 }
 
 /**
