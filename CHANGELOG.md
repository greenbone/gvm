# Changelog

All notable changes to this project will be documented in this file.

The format is based on [Keep a Changelog](https://keepachangelog.com/en/1.0.0/).

## [9.0.1] (unreleased)

### Added

### Changed
<<<<<<< HEAD
- Extend command line options for managing scanners [#815](https://github.com/greenbone/gvmd/pull/815)
=======
- Update SCAP and CERT feed info in sync scripts [#809](https://github.com/greenbone/gvmd/pull/809)
>>>>>>> 95c99483

### Fixed
- Consider results_trash when deleting users [#799](https://github.com/greenbone/gvmd/pull/799)

### Removed

[9.0.1]: https://github.com/greenbone/gvmd/compare/v9.0.0...gvmd-9.0

## [9.0.0] (2019-10-11)

### Added
- Added TLS certificates as a new resource type [#585](https://github.com/greenbone/gvmd/pull/585) [#663](https://github.com/greenbone/gvmd/pull/663) [#673](https://github.com/greenbone/gvmd/pull/673) [#674](https://github.com/greenbone/gvmd/pull/674) [#689](https://github.com/greenbone/gvmd/pull/689) [#695](https://github.com/greenbone/gvmd/pull/695) [#703](https://github.com/greenbone/gvmd/pull/703) [#728](https://github.com/greenbone/gvmd/pull/728) [#732](https://github.com/greenbone/gvmd/pull/732) [#750](https://github.com/greenbone/gvmd/pull/750) [#752](https://github.com/greenbone/gvmd/pull/752) [#774](https://github.com/greenbone/gvmd/pull/774) [#792](https://github.com/greenbone/gvmd/pull/792)
- Update NVTs via OSP [#392](https://github.com/greenbone/gvmd/pull/392) [#609](https://github.com/greenbone/gvmd/pull/609) [#626](https://github.com/greenbone/gvmd/pull/626) [#753](https://github.com/greenbone/gvmd/pull/753) [#767](https://github.com/greenbone/gvmd/pull/767)
- Handle addition of ID to NVT preferences. [#413](https://github.com/greenbone/gvmd/pull/413) [#744](https://github.com/greenbone/gvmd/pull/744)
- Add setting 'OMP Slave Check Period' [#491](https://github.com/greenbone/gvmd/pull/491)
- Document switching between releases when using Postgres. [#563](https://github.com/greenbone/gvmd/pull/563)
- Cgreen based unit tests for gvmd has been added. [#579](https://github.com/greenbone/gvmd/pull/579)
- New usage_type property to distinguish normal scan tasks and configs from compliance audits and policies [#613](https://github.com/greenbone/gvmd/pull/613) [#625](https://github.com/greenbone/gvmd/pull/625) [#633](https://github.com/greenbone/gvmd/pull/633)
- Command cleanup-report-formats for --optimize option [#652](https://github.com/greenbone/gvmd/pull/652)
- Enable SecInfo alert checks [#670](https://github.com/greenbone/gvmd/pull/670)
- Add an explicit solution column to NVTs [#681](https://github.com/greenbone/gvmd/pull/681) [#702](https://github.com/greenbone/gvmd/pull/702) [#730](https://github.com/greenbone/gvmd/pull/730)
- Document container tasks in GMP doc [#688](https://github.com/greenbone/gvmd/pull/688)
- Add explicit columns for the NVT tags "summary", "insight", "detection", "impact" and "affected" [#719](https://github.com/greenbone/gvmd/pull/719) [#746](https://github.com/greenbone/gvmd/pull/746)
- Add lean option to GET_REPORTS [#745](https://github.com/greenbone/gvmd/pull/745)
- Add scanner relays and OSP sensor scanner type [#756](https://github.com/greenbone/gvmd/pull/756) [#759](https://github.com/greenbone/gvmd/pull/759)

### Changed
- Always convert iCalendar strings to use UTC. [#777](https://github.com/greenbone/gvmd/pull/777)
- Check if NVT preferences exist before inserting. [#406](https://github.com/greenbone/gvmd/pull/406)
- Raise minimum version for SQL functions. [#420](https://github.com/greenbone/gvmd/pull/420)
- Run OpenVAS scans via OSP instead of OTP. [#422](https://github.com/greenbone/gvmd/pull/422) [#584](https://github.com/greenbone/gvmd/pull/584) [#623](https://github.com/greenbone/gvmd/pull/623) [#636](https://github.com/greenbone/gvmd/pull/636) [#704](https://github.com/greenbone/gvmd/pull/704) [#729](https://github.com/greenbone/gvmd/pull/729)
- Request nvti_cache update only at very end of NVT update. [#426](https://github.com/greenbone/gvmd/pull/426)
- Consolidate NVT references into unified "refs" element. [#427](https://github.com/greenbone/gvmd/pull/427) [#739](https://github.com/greenbone/gvmd/pull/739)
- Update gvm-libs version requirements to v11.0. [#480](https://github.com/greenbone/gvmd/pull/480)
- Adjust to use new API for vt references. [#526](https://github.com/greenbone/gvmd/pull/526)
- Expect NVT sync script in bin directory. [#546](https://github.com/greenbone/gvmd/pull/546)
- Change internal handling of NVT XML to use nvti_t. [#562](https://github.com/greenbone/gvmd/pull/562)
- Change NVT references like CVEs and BID to general vt_refs. [#570](https://github.com/greenbone/gvmd/pull/570) [#574](https://github.com/greenbone/gvmd/pull/574) [#582](https://github.com/greenbone/gvmd/pull/582)
- Update Postgres to SQLite migration. [#581](https://github.com/greenbone/gvmd/pull/581) [#601](https://github.com/greenbone/gvmd/pull/601) [#604](https://github.com/greenbone/gvmd/pull/604) [#605](https://github.com/greenbone/gvmd/pull/605)
- Update result diff generation at delta reports [#650](https://github.com/greenbone/gvmd/pull/650)
- Check and create default permissions individually [#671](https://github.com/greenbone/gvmd/pull/671)
- Add -f arg to sendmail call in email alert [#676](https://github.com/greenbone/gvmd/pull/676) [#678](https://github.com/greenbone/gvmd/pull/678)
- Change get_tickets to use the status text for filtering. [#697](https://github.com/greenbone/gvmd/pull/697)
- Made checks to prevent duplicate user names stricter. [#708](https://github.com/greenbone/gvmd/pull/708) [#722](https://github.com/greenbone/gvmd/pull/722)
- Send delete command to ospd after stopping the task. [#710](https://github.com/greenbone/gvmd/pull/710)
- Check whether hosts are alive and have results when adding them in slave scans. [#717](https://github.com/greenbone/gvmd/pull/717) [#726](https://github.com/greenbone/gvmd/pull/726) [#736](https://github.com/greenbone/gvmd/pull/736) [#771](https://github.com/greenbone/gvmd/pull/771)
- Use explicit nvti timestamps [#725](https://github.com/greenbone/gvmd/pull/725)
- New columns Ports, Apps, Distance, and Auth in the CSV Hosts report format [#733](https://github.com/greenbone/gvmd/pull/733)
- The details attribute of GET_REPORTS now defaults to 0 [#747](https://github.com/greenbone/gvmd/pull/747)
- Incoming VT timestamps via OSP are now assumed to be seconds since epoch [#754](https://github.com/greenbone/gvmd/pull/754)
- Accelerate NVT feed update [#757](https://github.com/greenbone/gvmd/pull/757)

### Fixed
- Make get_settings return only one setting when setting_id is given [#779](https://github.com/greenbone/gvmd/pull/779)
- A PostgreSQL statement order issue [#611](https://github.com/greenbone/gvmd/issues/611) has been addressed [#642](https://github.com/greenbone/gvmd/pull/642)
- Fix iCalendar recurrence and timezone handling [#654](https://github.com/greenbone/gvmd/pull/654)
- Fix issues with some scheduled tasks by using iCalendar more instead of old period fields [#656](https://github.com/greenbone/gvmd/pull/655)
- Fix an issue in getting the reports from GMP scanners [#659](https://github.com/greenbone/gvmd/pull/659) [#665](https://github.com/greenbone/gvmd/pull/665)
- Fix GET_SYSTEM_REPORTS using slave_id [#668](https://github.com/greenbone/gvmd/pull/668)
- Fix RAW_DATA when calling GET_INFO with type NVT without attributes name or info_id [#682](https://github.com/greenbone/gvmd/pull/682)
- Fix ORPHAN calculations in GET_TICKETS [#684](https://github.com/greenbone/gvmd/pull/684) [#692](https://github.com/greenbone/gvmd/pull/692)
- Fix assignment of orphaned tickets to the current user [#685](https://github.com/greenbone/gvmd/pull/685)
- Fix response from GET_VULNS when given vuln_id does not exists [#696](https://github.com/greenbone/gvmd/pull/696)
- Make bulk tagging with a filter work if the resources are already tagged [#711](https://github.com/greenbone/gvmd/pull/711)
- Check if the scan finished before deleting it and ensure that the task is set to done [#714](https://github.com/greenbone/gvmd/pull/714)
- Fix columnless search phrase filter keywords with quotes [#715](https://github.com/greenbone/gvmd/pull/715)
- Fix issues importing results or getting them from slaves if they contain "%s" [#723](https://github.com/greenbone/gvmd/pull/723)
- Fix sorting by numeric filter columns [#751](https://github.com/greenbone/gvmd/pull/751)
- Fix array index error when modifying roles and groups [#762](https://github.com/greenbone/gvmd/pull/762)
- Add NULL check in nvts_feed_version_epoch [#773](https://github.com/greenbone/gvmd/pull/773)
- Fix percent sign escaping in report_port_count [#782](https://github.com/greenbone/gvmd/pull/782)
- If the nvt preference is "file" type, encode it into Base64 format [#785](https://github.com/greenbone/gvmd/pull/785)

### Removed
- The handling of NVT updates via OTP has been removed. [#575](https://github.com/greenbone/gvmd/pull/575)
- Bid and xref have been removed from table nvts. [#582](https://github.com/greenbone/gvmd/pull/582)
- Database migration from revisions before 185 has been removed. [#411](https://github.com/greenbone/gvmd/pull/411) [#622](https://github.com/greenbone/gvmd/pull/622)
- Drop SQLite support [#610](https://github.com/greenbone/gvmd/pull/610) [#612](https://github.com/greenbone/gvmd/pull/612) [#614](https://github.com/greenbone/gvmd/pull/614)
- Remove create report task creation [#616](https://github.com/greenbone/gvmd/pull/616)
- Remove --backup command line option [#615](https://github.com/greenbone/gvmd/pull/615)
- Remove GET_REPORTS type "assets" [#617](https://github.com/greenbone/gvmd/pull/617) [#620](https://github.com/greenbone/gvmd/pull/620)
- Remove errors for unknown elements [#619](https://github.com/greenbone/gvmd/pull/619)
- Remove unused reports column nbefile [#675](https://github.com/greenbone/gvmd/pull/675)
- Eliminate get_tag() and parse_tags() [#743](https://github.com/greenbone/gvmd/pull/743)
- Remove helper functions and other code for handling OTP [#705](https://github.com/greenbone/gvmd/pull/705) [#709](https://github.com/greenbone/gvmd/pull/709) [#713](https://github.com/greenbone/gvmd/pull/713) [#735](https://github.com/greenbone/gvmd/pull/735) [#748](https://github.com/greenbone/gvmd/pull/748) [#749](https://github.com/greenbone/gvmd/pull/749)
- Remove stray prototype nvt_iterator_copyright [#721](https://github.com/greenbone/gvmd/pull/721)

[9.0.0]: https://github.com/greenbone/gvmd/compare/v8.0.1...v9.0.0

## [8.0.1] (2019-07-17)

### Added
- Special characters in credential login names are allowed. [#475](https://github.com/greenbone/gvmd/pull/475)
- Add type filter column to GET_CONFIGS. [#486](https://github.com/greenbone/gvmd/pull/486)
- Filter settings for groups, scanners, tickets, users and vulnerabilities have been added. [#497](https://github.com/greenbone/gvmd/pull/497)
- Multiple certificate formats for S/MIME are allowed. [#551](https://github.com/greenbone/gvmd/pull/551)

### Changed
- Functions config_in_use, trash_config_in_use and port_list_in_use
returned a count instead of the expected 1 or 0. [#460](https://github.com/greenbone/gvmd/pull/460)
- The cache is rebuild for each chunk in CREATE_REPORT. [#469](https://github.com/greenbone/gvmd/pull/469)
- Hosts without HOST_START are added in CREATE_REPORT. [#479](https://github.com/greenbone/gvmd/pull/479)
- Use host details for login failure in ticket check. [#483](https://github.com/greenbone/gvmd/pull/483)
- In create_target() and modify_target() exclude_hosts is cleaned up to be in a consistent format like the included hosts are. [#488](https://github.com/greenbone/gvmd/pull/488).
- Check that roles exist earlier. [#493](https://github.com/greenbone/gvmd/pull/493)
- Anonymize more IPs and hostnames in Anonymous XML. [#496](https://github.com/greenbone/gvmd/pull/496) [#535](https://github.com/greenbone/gvmd/pull/535)
- Ensure that authentication always works for Start Task alerts. [#515](https://github.com/greenbone/gvmd/pull/515)
- Get content type when emailing an attached report. [#517](https://github.com/greenbone/gvmd/pull/517)
- Allow vuln_iterator_opts_from_filter filter to be NULL. [#527](https://github.com/greenbone/gvmd/pull/527)
- Wrap PostgreSQL exclusive table lock in function to prevent error messages in the PostgreSQL log if the lock is not available. [#542](https://github.com/greenbone/gvmd/pull/542)
- Trim whole report when resuming slave scans [#549](https://github.com/greenbone/gvmd/pull/549)
- Documentation has been improved. [#569](https://github.com/greenbone/gvmd/pull/569) [#567](https://github.com/greenbone/gvmd/pull/567) [#588](https://github.com/greenbone/gvmd/pull/588)
- Update command line options in gvmd man page [#565](https://github.com/greenbone/gvmd/pull/565)
- Clean special option keywords in filters. [#571](https://github.com/greenbone/gvmd/pull/571) [#578](https://github.com/greenbone/gvmd/pull/578) [#576](https://github.com/greenbone/gvmd/pull/576)
- If the schedule of a task is available, GET_TASKS will always return the
long schedule XML, not just if only the schedules are requested. [#500](https://github.com/greenbone/gvmd/pull/500)
- References to OpenVAS have been replaced with GSM [#529](https://github.com/greenbone/gvmd/pull/529)
- Buffer inserts when adding results from a slave [#641](https://github.com/greenbone/gvmd/pull/641)

### Fixed
- Checks on 'type' in GET_FEEDS has been fixed. [#462](https://github.com/greenbone/gvmd/pull/462)
- An issue which caused a race condition using the WHERE NOT EXISTS SQL has been addressed. [#472](https://github.com/greenbone/gvmd/pull/472)
- A missing argument in check_tickets is added. [#477](https://github.com/greenbone/gvmd/pull/477)
- Add missing filter case to result_count. [#548](https://github.com/greenbone/gvmd/pull/548)
- Fix create_report cache update at end of results. [#490](https://github.com/greenbone/gvmd/pull/490)
- Fix permission checks for trash reports [#503](https://github.com/greenbone/gvmd/pull/503)
- Fix MODIFY_TAG and CREATE_TAG responses. [#520](https://github.com/greenbone/gvmd/pull/520)
- Fix MODIFY_TAG for all types when given a filter. [#523](https://github.com/greenbone/gvmd/pull/523)
- Fix email field validation in create_alert and modify_alert. [#534](https://github.com/greenbone/gvmd/pull/534) [#545](https://github.com/greenbone/gvmd/pull/545)
- Fix --slave-commit-size option. [#555](https://github.com/greenbone/gvmd/pull/555)
- Fix TippingPoint error handling [#592] (https://github.com/greenbone/gvmd/pull/592)
- Apply ignore_pagination in delta reports [#597](https://github.com/greenbone/gvmd/pull/597)
- Fix getting single unowned resources [#607](https://github.com/greenbone/gvmd/pull/607)
- Fix the "Host Authentications" section in PDF / LaTeX reports. [#640](https://github.com/greenbone/gvmd/pull/640)

### Removed
- Remove -m SMB3 for smbclient in SMB alert, which allows changing the maximum protocol version via the smbclient config instead of forcing a particular one in the alert script. [#505](https://github.com/greenbone/gvmd/pull/505)
- Remove "slave" from valid_db_resource_type. [#558](https://github.com/greenbone/gvmd/pull/558)

[8.0.1]: https://github.com/greenbone/gvmd/compare/v8.0.0...v8.0.1

## [8.0.0] (2019-04-05)

### Added
- The new alert method "Alemba vFire" has been added.
- The file extension from the report format will now be added by SMB alerts.
- Handling of SSH private keys has been improved, allowing use of EC keys.
- The `--modify-scanner` option now also accepts UNIX sockets.
- Support for report content composition has been added.
- Remediation support has been added (GMP CREATE_TICKET, GET_TICKETS, etc).
- The --slave-commit-size option has been added, which can help prevent large updates from GMP scanners blocking the database for a long time.
- Settings "Hosts Filter" and "Operating Systems Filter" have been added.
- Performance of GET_REPORTS retrieving the results has been improved.
- A section about deprecated GMP elements has been added to the documentation.
- The Sourcefire alert now accepts a password credential for PKCS12 decryption.
- A new password-only credential type has been added
- Handling of failed/successful SNMP Authentication has been added to the HTML, LaTeX and PDF report formats.

### Changed
- GMP CREATE_ASSET, its GMP doc and usage by GSA are now more consistent.
- The file path of SMB alerts can now be set to a directory, using the default report filename from the user's settings.
- The tag "smb-alert:file_path" on tasks will override the file path of SMB alerts.
- CREATE_TASK now requires a name.
- TEST_ALERT now also works if NVTs are missing.
- LSC errors are now logged as warnings.
- Missing data in credentials no longer prevents slave tasks from starting. Instead the scan will start without the credential.
- The GET_TASKS command now only returns the progress of individual hosts when details are requested.
- The predefined "Discovery", "Host Discovery" and "System Discovery" now mark unreachable hosts as dead.
- Users will automatically get read permission for themselves.
- Updates of the NVTs will now ignore duplicate preferences instead of failing.
- GET_REPORTS will only return Tags of results if requested with the new result_tags attribute.
- Targets now use TCP-SYN without TCP-ACK when pinging hosts when configured to do so.
- The source code and GMP documentation have been cleaned up.

### Fixed
- An issue with deleting users has been fixed.
- An issue with GET_FEEDS returning the wrong feed types has been addressed.
- Various other code cleanups and improvements.
- Issues with the predefined report formats not handling hosts and hostnames correctly have been addressed.
- An issue with incomplete NVT info after feed updates has been addressed.
- MODIFY_SETTING now checks if text values can be decoded to valid UTF-8.
- An issue with alert emails missing a line break has been addressed.
- An issue preventing "Start Task" alerts from running has been fixed.

### Removed
- The option `--optimize remove-open-port-results` has been removed.
- The compile-time LOG option has been removed.
- Report format special case has been removed from send_get_common [#456](https://github.com/greenbone/gvmd/pull/456)

[8.0.0]: https://github.com/greenbone/gvmd/compare/v8.0+beta2...v8.0.0<|MERGE_RESOLUTION|>--- conflicted
+++ resolved
@@ -9,11 +9,8 @@
 ### Added
 
 ### Changed
-<<<<<<< HEAD
 - Extend command line options for managing scanners [#815](https://github.com/greenbone/gvmd/pull/815)
-=======
 - Update SCAP and CERT feed info in sync scripts [#809](https://github.com/greenbone/gvmd/pull/809)
->>>>>>> 95c99483
 
 ### Fixed
 - Consider results_trash when deleting users [#799](https://github.com/greenbone/gvmd/pull/799)
