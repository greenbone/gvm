--- conflicted
+++ resolved
@@ -537,12 +537,8 @@
     log_notice "Sync in progress, exiting."
     exit 1
   fi
-<<<<<<< HEAD
+  date > $LOCK_FILE
   sync_feed_data
-=======
-  date > $LOCK_FILE
-  sync_certdata
->>>>>>> 69ff35d1
   echo -n > $LOCK_FILE
 ) 9>$LOCK_FILE
 
